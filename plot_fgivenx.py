--- conflicted
+++ resolved
@@ -6,11 +6,9 @@
 from scipy.ndimage import gaussian_filter
 from scipy.special import erfinv
 
-<<<<<<< HEAD
 import cubehelix
 
 
-=======
 from matplotlib import pyplot as plt
 import os
 
@@ -18,7 +16,6 @@
 
 print "Plotting contours"
 print "-----------------"
->>>>>>> 494227d2
 
 # Parameters
 # ----------
