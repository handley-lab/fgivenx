#!/usr/bin/python
from fgivenx.read_data import read_contours

import numpy as np

from scipy.ndimage import gaussian_filter
from scipy.special import erfinv

import cubehelix


from matplotlib import pyplot as plt
import os


print "Plotting contours"
print "-----------------"

# Parameters
# ----------
<<<<<<< HEAD
root  = 'my_data'      # root name for files
color = cubehelix.cmap(reverse=False, start=0.0, rot=0.5, minLight=0.1)
=======
root = 'my_data'      # root name for files
color = plt.cm.Reds_r  # color scheme
>>>>>>> 9e37a729

xlabel = '$z$'
ylabel = '$w(z)$'

max_sigma = 3.5

fineness = 0.1
contour_levels = np.arange(0, 4, fineness)


# Read the data
# -------------
print "Reading contours from file"
x, y, z = read_contours(root)


# Initial processing
# ------------------
# Put the limits into an array
x_limits = np.array([min(x), max(x)])
y_limits = np.array([min(y), max(y)])

# Gaussian filter the mass by a factor of 1%
z = gaussian_filter(z, sigma=np.array(z.shape) / 100.0, order=0)

# Convert to sigmas
z = np.sqrt(2) * erfinv(1 - z)


# Plotting
# --------
# Initialise figure
fig, ax = plt.subplots(1, 1)

# Plot the filled contours onto the axis ax
print "Plotting filled contours"
for i in range(2):
    CS1 = ax.contourf(
        x, y, z,
        cmap=color,
        levels=contour_levels, vmin=0, vmax=max_sigma
        )

# Plot some sigma-based contour lines
print "Plotting contours"
CS2 = ax.contour(
<<<<<<< HEAD
        x,y,z, 
        colors='k', 
        linewidths=1.0,
        levels = [1,2],vmin=0,vmax=max_sigma)
=======
    x, y, z,
    colors='k',
    linewidths=0.5,
    levels=[1, 2, 3], vmin=0, vmax=max_sigma
    )
>>>>>>> 9e37a729


# Set limits on axes
ax.set_xlim(x_limits)
ax.set_ylim(y_limits)

# Label axes
ax.set_ylabel(ylabel, fontsize=18)
ax.set_xlabel(xlabel, fontsize=18)

# Colorbar
#cbaxis = fig.add_axes([0.9, 0.1, 0.03, 0.8])
#
<<<<<<< HEAD
colorbar = plt.colorbar(CS1,ticks = [0,1,2,3])
colorbar.ax.set_yticklabels(['$0\sigma$','$1\sigma$','$2\sigma$','$3\sigma$'])
colorbar.ax.tick_params(labelsize=18)
colorbar.add_lines(CS2)


#For the toy Model Data - want to add white functions to show performance:
# Need an xarray for the plots:
###xarray = np.linspace(0.0, 1.0,1000)
# yarray for the sin function: 
#(only need the below line and can then plot)
###yarray = [ np.sin(x*2*np.pi) for x in xarray ]
# yarray for the linear zig-zag:
#(create manually and finish by making yarray an np.array)
###yarray = []
###for x in xarray:
###    if x<=0.25:
###        yarray += [ 4.*x ]
###    elif x>0.25 and x<=0.75:
###        yarray += [ -4.*x +2. ]
###    else:
###        yarray += [ 4.*x -4. ]
###yarray = np.array(yarray)

#add the white plot
###ax.plot( xarray, yarray, color='white')


#fig.subplots_adjust(left=0.05,right=0.85)





=======
colorbar = plt.colorbar(CS1, ticks=[0, 1, 2, 3])
colorbar.ax.set_yticklabels(
    ['$0\sigma$', '$1\sigma$', '$2\sigma$', '$3\sigma$'])
colorbar.ax.tick_params(labelsize=12)
colorbar.add_lines(CS2)

# fig.subplots_adjust(left=0.05,right=0.85)
>>>>>>> 9e37a729


# Plot to file
# ------------
output_root = "plots/" + root

# Save as pdf
print "Saving as pdf"
plt.savefig(output_root + ".pdf", bbox_inches='tight',
            pad_inches=0.02, dpi=400)

# Convert to png
print "Saving as png"
shell_command = "convert -density 400 " + output_root + \
    ".pdf" + " -quality 100 " + output_root + ".png"
os.system(shell_command)<|MERGE_RESOLUTION|>--- conflicted
+++ resolved
@@ -18,13 +18,9 @@
 
 # Parameters
 # ----------
-<<<<<<< HEAD
 root  = 'my_data'      # root name for files
+#color = plt.cm.Reds_r  # color scheme
 color = cubehelix.cmap(reverse=False, start=0.0, rot=0.5, minLight=0.1)
-=======
-root = 'my_data'      # root name for files
-color = plt.cm.Reds_r  # color scheme
->>>>>>> 9e37a729
 
 xlabel = '$z$'
 ylabel = '$w(z)$'
@@ -71,18 +67,11 @@
 # Plot some sigma-based contour lines
 print "Plotting contours"
 CS2 = ax.contour(
-<<<<<<< HEAD
-        x,y,z, 
-        colors='k', 
-        linewidths=1.0,
-        levels = [1,2],vmin=0,vmax=max_sigma)
-=======
     x, y, z,
     colors='k',
-    linewidths=0.5,
-    levels=[1, 2, 3], vmin=0, vmax=max_sigma
+    linewidths=1.0,
+    levels=[1, 2], vmin=0, vmax=max_sigma
     )
->>>>>>> 9e37a729
 
 
 # Set limits on axes
@@ -96,11 +85,13 @@
 # Colorbar
 #cbaxis = fig.add_axes([0.9, 0.1, 0.03, 0.8])
 #
-<<<<<<< HEAD
-colorbar = plt.colorbar(CS1,ticks = [0,1,2,3])
-colorbar.ax.set_yticklabels(['$0\sigma$','$1\sigma$','$2\sigma$','$3\sigma$'])
+colorbar = plt.colorbar(CS1, ticks=[0, 1, 2, 3])
+colorbar.ax.set_yticklabels(
+    ['$0\sigma$', '$1\sigma$', '$2\sigma$', '$3\sigma$'])
 colorbar.ax.tick_params(labelsize=18)
 colorbar.add_lines(CS2)
+
+# fig.subplots_adjust(left=0.05,right=0.85)
 
 
 #For the toy Model Data - want to add white functions to show performance:
@@ -128,20 +119,6 @@
 #fig.subplots_adjust(left=0.05,right=0.85)
 
 
-
-
-
-=======
-colorbar = plt.colorbar(CS1, ticks=[0, 1, 2, 3])
-colorbar.ax.set_yticklabels(
-    ['$0\sigma$', '$1\sigma$', '$2\sigma$', '$3\sigma$'])
-colorbar.ax.tick_params(labelsize=12)
-colorbar.add_lines(CS2)
-
-# fig.subplots_adjust(left=0.05,right=0.85)
->>>>>>> 9e37a729
-
-
 # Plot to file
 # ------------
 output_root = "plots/" + root
