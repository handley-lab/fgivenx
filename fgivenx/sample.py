--- conflicted
+++ resolved
@@ -33,11 +33,6 @@
 
     weights *= nsamp/neff
 
-<<<<<<< HEAD
-    if pbar: 
-        progress_bar = ProgressBar(len(samples),message="trimming samples ")
-    else: 
-=======
     if nsamp>0 and nsamp<ntarget:
         weights *= nsamp/neff
     else:
@@ -46,7 +41,6 @@
     if pbar: 
         progress_bar = ProgressBar(samples.size,message="trimming samples ")
     else:
->>>>>>> 704eb0a4
         print "trimming samples"
     trimmed_samples = []
     for w,s in zip(weights,samples):
