--- conflicted
+++ resolved
@@ -69,11 +69,7 @@
         self.x = numpy.linspace(x_range[0], x_range[1], nx)
 
         # Compute masses at each value of x
-<<<<<<< HEAD
-        masses = [PMF(posterior(x)) for x in pbar(self.x, desc="  computing masses")]
-=======
         masses = [PMF(posterior(x)) for x in pbar(self.x, desc=message)]
->>>>>>> 609354f5
 
         # Compute upper and lower bounds on y
         self.upper = max([m.upper for m in masses])
